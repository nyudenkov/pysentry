--- conflicted
+++ resolved
@@ -44,8 +44,4 @@
 toml = "0.9.5"
 tracing = "0.1.41"
 tracing-subscriber = { version = "0.3.20", features = ["env-filter"] }
-<<<<<<< HEAD
-zip = { version = "4.5.0", default-features = false, features = ["deflate"] }
-=======
-zip = { version = "5.1.1", default-features = false, features = ["deflate"] }
->>>>>>> 9bd2a86d
+zip = { version = "4.5.0", default-features = false, features = ["deflate"] }